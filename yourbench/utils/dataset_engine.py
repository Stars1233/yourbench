--- conflicted
+++ resolved
@@ -15,7 +15,7 @@
 from huggingface_hub.utils import HFValidationError
 
 
-__all__ = ["custom_load_dataset", "custom_save_dataset"]
+__all__ = ["custom_load_dataset", "custom_save_dataset", "upload_dataset_card"]
 
 
 class ConfigurationError(Exception):
@@ -46,51 +46,301 @@
     return os.environ.get("HF_HUB_OFFLINE", "0").lower() in ("1", "true", "yes")
 
 
-<<<<<<< HEAD
-def _safe_get_organization(config: Dict, dataset_name: str, organization: str, token: str) -> str:
-    # In offline mode, don't try to fetch organization
-    if _is_offline_mode():
-        logger.info("Offline mode detected. Skipping organization fetch.")
-        return organization
-
-    if not organization or (isinstance(organization, str) and organization.startswith("$")):
-        if isinstance(organization, str) and organization.startswith("$"):
-            # Log if it was explicitly set but unexpanded
-            var_name = organization[1:].split("/")[0]
-            logger.warning(
-                f"Environment variable '{var_name}' used in 'hf_organization' ('{organization}') is not set or expanded."
-            )
-
-        if token:
-            logger.info(
-                "'hf_organization' not set or expanded, attempting to fetch default username using provided token."
-            )
+def _expand_var(value: str, field: str) -> str:
+    """Ensure value is not unexpanded $VAR placeholder."""
+    if value.startswith("$"):
+        var_name = value[1:].split("/")[0]
+        msg = f"Environment variable '{var_name}' in '{field}' not set"
+        logger.error(msg)
+        raise ConfigurationError(msg)
+    return value
+
+
+def _extract_settings(config: dict[str, Any]) -> HFSettings:
+    """Parse and validate configuration."""
+    if "hf_configuration" not in config:
+        raise ConfigurationError("'hf_configuration' section missing")
+
+    hf = config["hf_configuration"]
+    if "hf_dataset_name" not in hf:
+        raise ConfigurationError("'hf_dataset_name' required")
+
+    dataset_name = _expand_var(hf["hf_dataset_name"], "hf_dataset_name")
+    org_raw = hf.get("hf_organization")
+    token = hf.get("token") or os.getenv("HF_TOKEN")
+
+    organization = _resolve_organization(org_raw, token)
+
+    local_raw = config.get("local_dataset_dir") or hf.get("local_dataset_dir")
+    local_dir = Path(local_raw).expanduser().resolve() if local_raw else None
+
+    return HFSettings(
+        dataset_name=dataset_name,
+        organization=organization,
+        token=token,
+        local_dir=local_dir,
+        concat_if_exist=hf.get("concat_if_exist", False),
+        private=hf.get("private", True),
+    )
+
+
+def _resolve_organization(org: str | None, token: str | None) -> str | None:
+    """Resolve organization, fetching from HF if needed."""
+    if _is_offline() or (org and not org.startswith("$")):
+        return org
+
+    if org and org.startswith("$"):
+        var_name = org[1:].split("/")[0]
+        logger.warning(f"Environment variable '{var_name}' in 'hf_organization' not set")
+
+    if not token:
+        return None
+
+    try:
+        if username := whoami(token=token).get("name"):
+            logger.info(f"Using '{username}' as organization")
+            return username
+    except HFValidationError:
+        logger.warning("Invalid HF token")
+    except (ConnectionError, TimeoutError) as e:
+        logger.warning(f"Network error fetching organization: {e}")
+    except Exception as e:
+        logger.error(f"Unexpected error fetching organization: {e}")
+
+    return None
+
+
+def _validate_repo(settings: HFSettings) -> None:
+    """Validate repository ID format."""
+    if _is_offline():
+        return
+
+    try:
+        HfApi().repo_info(repo_id=settings.repo_id, repo_type="dataset", token=settings.token)
+    except HFValidationError as e:
+        raise ConfigurationError(f"Invalid repo ID '{settings.repo_id}': {e}") from e
+    except (ConnectionError, TimeoutError) as e:
+        logger.warning(f"Network error validating repo: {e}")
+    except Exception as e:
+        if "404" not in str(e):
+            logger.error(f"Unexpected error validating repo: {e}")
+            raise
+
+
+def _load_local(path: Path, subset: str | None) -> Dataset:
+    """Load dataset from local path."""
+    logger.info(f"Loading '{subset or 'default'}' from {path}")
+    dataset = load_from_disk(str(path))
+
+    if subset is None or not isinstance(dataset, DatasetDict):
+        return dataset
+
+    if subset in dataset:
+        return dataset[subset]
+
+    raise ConfigurationError(f"Subset '{subset}' not found in local dataset")
+
+
+def _load_hub(repo_id: str, subset: str | None, token: str | None) -> Dataset:
+    """Load dataset from HuggingFace Hub."""
+    logger.info(f"Loading '{subset or 'default'}' from Hub: {repo_id}")
+
+    try:
+        dataset = load_dataset(repo_id, name=subset, split="train", token=token)
+        if len(dataset) == 0:
+            raise ValueError(f"Dataset from Hub is empty (repo: {repo_id}, subset: {subset})")
+        return dataset
+    except ValueError as e:
+        if "BuilderConfig" in str(e) and "not found" in str(e):
+            raise ConfigurationError(f"Subset '{subset}' not found on Hub") from e
+        if "split" in str(e):
+            raise ConfigurationError("Split 'train' not found in dataset") from e
+        raise
+
+
+def _merge_datasets(existing: Dataset | DatasetDict, new: Dataset, subset: str | None) -> Dataset | DatasetDict:
+    """Merge new dataset with existing, creating fresh object."""
+    if subset is None:
+        return new
+
+    if not isinstance(existing, DatasetDict):
+        existing = DatasetDict({"default": existing})
+
+    merged = DatasetDict({k: v for k, v in existing.items() if k != subset})
+    merged[subset] = new
+    return merged
+
+
+def _safe_save(dataset: Dataset | DatasetDict, path: Path) -> None:
+    """Save dataset, handling overwrite issues."""
+    try:
+        dataset.save_to_disk(str(path))
+        logger.success(f"Saved to {path}")
+    except PermissionError as e:
+        if "can't overwrite itself" not in str(e):
+            raise
+
+        with tempfile.TemporaryDirectory() as tmp:
+            dataset.save_to_disk(tmp)
+            shutil.rmtree(path, ignore_errors=True)
+            shutil.copytree(tmp, path)
+        logger.success(f"Saved to {path} (via temp)")
+
+
+def custom_load_dataset(config: dict[str, Any], subset: str | None = None) -> Dataset:
+    """Load dataset subset from local path or Hub. Raises errors if data missing or invalid."""
+    settings = _extract_settings(config)
+
+    if settings.local_dir and settings.local_dir.exists():
+        return _load_local(settings.local_dir, subset)
+
+    if _is_offline():
+        raise RuntimeError("Offline mode enabled but no local dataset found")
+
+    _validate_repo(settings)
+    return _load_hub(settings.repo_id, subset, settings.token)
+
+
+def custom_save_dataset(
+    dataset: Dataset,
+    config: dict[str, Any],
+    subset: str | None = None,
+    *,
+    save_local: bool = True,
+    push_to_hub: bool = True,
+) -> None:
+    """Save dataset locally and/or push to Hub."""
+    settings = _extract_settings(config)
+
+    if _is_offline():
+        save_local = True
+        push_to_hub = False
+        logger.info("Offline mode - only saving locally")
+
+    if save_local and settings.local_dir:
+        logger.info(f"Saving to {settings.local_dir}")
+
+        existing = None
+        if settings.local_dir.exists():
             try:
-                user_info = whoami(token=token)
-                default_username = user_info.get("name")
-                if default_username:
-                    organization = default_username
-                    logger.info(f"Using fetched default username '{organization}' as the organization.")
-                else:
-                    logger.warning(
-                        "Could not retrieve username from token information. Proceeding without organization prefix."
-                    )
-                    organization = None
-            except HFValidationError as ve:
-                logger.warning(f"Invalid Hugging Face token provided: {ve}. Proceeding without organization prefix.")
-                organization = None
-            except Exception as e:  # Catch other potential issues like network errors
-                logger.warning(f"Failed to fetch username via whoami: {e}. Proceeding without organization prefix.")
-                organization = None
-        else:
-            logger.warning(
-                "'hf_organization' not set or expanded, and no 'token' provided in config. Proceeding without organization prefix."
-            )
-            organization = None  # Ensure organization is None if logic falls through
-    return organization
-
-
-def extract_readme_metadata(repo_id: str, token: Optional[str] = None) -> str:
+                existing = load_from_disk(str(settings.local_dir))
+            except (ConnectionError, TimeoutError) as e:
+                logger.warning(f"Network error loading existing: {e}")
+            except Exception as e:
+                logger.error(f"Error loading existing dataset: {e}")
+                raise
+
+        merged = (
+            _merge_datasets(existing, dataset, subset)
+            if existing
+            else (DatasetDict({subset: dataset}) if subset else dataset)
+        )
+
+        settings.local_dir.parent.mkdir(parents=True, exist_ok=True)
+        _safe_save(merged, settings.local_dir)
+
+    if push_to_hub and not _is_offline():
+        if settings.concat_if_exist:
+            with suppress(Exception):
+                existing = _load_hub(settings.repo_id, subset, settings.token)
+                dataset = concatenate_datasets([existing, dataset])
+                logger.info("Concatenated with existing remote")
+
+        _validate_repo(settings)
+        logger.info(f"Pushing to Hub: {settings.repo_id}")
+        dataset.push_to_hub(
+            repo_id=settings.repo_id,
+            private=settings.private,
+            config_name=subset or "default",
+            token=settings.token,
+        )
+        logger.success(f"Pushed to Hub: {settings.repo_id}")
+
+
+def replace_dataset_columns(
+    dataset: Dataset, columns_data: dict[str, list], preserve_metadata: bool = False
+) -> Dataset:
+    """Replace columns by removing existing and adding new ones."""
+    to_remove = [col for col in columns_data if col in dataset.column_names]
+
+    if to_remove:
+        logger.info(f"Removing columns: {to_remove}")
+        dataset = dataset.remove_columns(to_remove)
+
+    for name, data in columns_data.items():
+        dataset = dataset.add_column(name, data)
+
+    return dataset
+
+
+def _create_cross_document_dataset(dataset: Dataset, stage_cfg: dict[str, object]) -> Dataset:
+    """Creates a cross-document Dataset by combining multi-hop chunks from different documents.
+
+    Args:
+        dataset: A HuggingFace Dataset where each row may contain a 'multihop_chunks' list.
+        stage_cfg: Stage-specific config containing 'max_combinations' and 'chunks_per_document'.
+
+    Returns:
+        A new Dataset with cross-document combinations, preserving the same schema.
+    """
+    max_combinations = int(stage_cfg.get("max_combinations", 100))
+    chunks_per_document = int(stage_cfg.get("chunks_per_document", 1))
+
+    if "multihop_chunks" not in dataset.column_names:
+        logger.warning("Dataset is missing 'multihop_chunks'. Cross-document generation aborted.")
+        return Dataset.from_list([])
+
+    docs = []
+    for idx, row in enumerate(dataset):
+        multihop_chunks = row.get("multihop_chunks", [])
+        if isinstance(multihop_chunks, list) and multihop_chunks:
+            docs.append({
+                "document_id": row.get("document_id", f"doc_{idx}"),
+                "multihop_chunks": multihop_chunks,
+            })
+
+    if len(docs) < 2:
+        logger.warning(f"Found only {len(docs)} document(s) with 'multihop_chunks'. Need at least 2.")
+        return Dataset.from_list([])
+
+    rng = random.Random(42)
+    rng.shuffle(docs)
+
+    cross_rows = []
+    for doc1, doc2 in combinations(docs, 2):
+        samp1 = rng.sample(doc1["multihop_chunks"], min(len(doc1["multihop_chunks"]), chunks_per_document))
+        samp2 = rng.sample(doc2["multihop_chunks"], min(len(doc2["multihop_chunks"]), chunks_per_document))
+
+        for chunk1 in samp1:
+            for chunk2 in samp2:
+                if not all(k in chunk1 for k in ("chunk_ids", "chunks_text")):
+                    logger.warning(f"Skipping malformed chunk in doc {doc1['document_id']}: {chunk1}")
+                    continue
+                if not all(k in chunk2 for k in ("chunk_ids", "chunks_text")):
+                    logger.warning(f"Skipping malformed chunk in doc {doc2['document_id']}: {chunk2}")
+                    continue
+
+                combined = {
+                    "chunk_ids": chunk1["chunk_ids"] + chunk2["chunk_ids"],
+                    "chunks_text": chunk1["chunks_text"] + chunk2["chunks_text"],
+                }
+
+                cross_rows.append({
+                    "document_id": f"cross_{doc1['document_id']}_{doc2['document_id']}",
+                    "chunks": [],
+                    "multihop_chunks": [combined],
+                })
+
+                if len(cross_rows) >= max_combinations:
+                    logger.debug(f"Reached max_combinations: {max_combinations}")
+                    return Dataset.from_list(cross_rows)
+
+    return Dataset.from_list(cross_rows)
+
+
+# Dataset card generation functions from feature branch
+
+def extract_readme_metadata(repo_id: str, token: str | None = None) -> str:
     """Extracts the metadata from the README.md file of the dataset repository.
     We have to download the previous README.md file in the repo, extract the metadata from it.
     Args:
@@ -121,7 +371,7 @@
         return ""
 
 
-def extract_dataset_info(repo_id: str, token: Optional[str] = None) -> str:
+def extract_dataset_info(repo_id: str, token: str | None = None) -> str:
     """
     Extract dataset_info section from README metadata.
     
@@ -149,7 +399,7 @@
         return ""
 
 
-def _serialize_config_for_card(config: Dict[str, Any]) -> str:
+def _serialize_config_for_card(config: dict[str, Any]) -> str:
     """
     Sanitize and serialize pipeline config to YAML for inclusion in dataset card.
     """
@@ -181,12 +431,13 @@
         # Explicitly return boolean, integer, float, and None values unchanged
         if obj is None or isinstance(obj, (bool, int, float)):
             return obj
+        return obj
 
     sanitized = _sanitize(deepcopy(config))
     return yaml.safe_dump(sanitized, sort_keys=False, default_flow_style=False)
 
 
-def _get_pipeline_subset_info(config: Dict[str, Any]) -> str:
+def _get_pipeline_subset_info(config: dict[str, Any]) -> str:
     """
     Generate a formatted markdown list of enabled pipeline stages with descriptions.
     The resulting markdown is used in the dataset card to document
@@ -220,251 +471,8 @@
     return "\n".join(lines)
 
 
-def _get_full_dataset_repo_name(config: Dict[str, Any]) -> str:
-    """
-    Determines the full Hugging Face dataset repository name.
-=======
-def _expand_var(value: str, field: str) -> str:
-    """Ensure value is not unexpanded $VAR placeholder."""
-    if value.startswith("$"):
-        var_name = value[1:].split("/")[0]
-        msg = f"Environment variable '{var_name}' in '{field}' not set"
-        logger.error(msg)
-        raise ConfigurationError(msg)
-    return value
->>>>>>> ea584bb5
-
-
-def _extract_settings(config: dict[str, Any]) -> HFSettings:
-    """Parse and validate configuration."""
-    if "hf_configuration" not in config:
-        raise ConfigurationError("'hf_configuration' section missing")
-
-    hf = config["hf_configuration"]
-    if "hf_dataset_name" not in hf:
-        raise ConfigurationError("'hf_dataset_name' required")
-
-    dataset_name = _expand_var(hf["hf_dataset_name"], "hf_dataset_name")
-    org_raw = hf.get("hf_organization")
-    token = hf.get("token") or os.getenv("HF_TOKEN")
-
-    organization = _resolve_organization(org_raw, token)
-
-    local_raw = config.get("local_dataset_dir") or hf.get("local_dataset_dir")
-    local_dir = Path(local_raw).expanduser().resolve() if local_raw else None
-
-    return HFSettings(
-        dataset_name=dataset_name,
-        organization=organization,
-        token=token,
-        local_dir=local_dir,
-        concat_if_exist=hf.get("concat_if_exist", False),
-        private=hf.get("private", True),
-    )
-
-
-def _resolve_organization(org: str | None, token: str | None) -> str | None:
-    """Resolve organization, fetching from HF if needed."""
-    if _is_offline() or (org and not org.startswith("$")):
-        return org
-
-    if org and org.startswith("$"):
-        var_name = org[1:].split("/")[0]
-        logger.warning(f"Environment variable '{var_name}' in 'hf_organization' not set")
-
-    if not token:
-        return None
-
-    try:
-        if username := whoami(token=token).get("name"):
-            logger.info(f"Using '{username}' as organization")
-            return username
-    except HFValidationError:
-        logger.warning("Invalid HF token")
-    except (ConnectionError, TimeoutError) as e:
-        logger.warning(f"Network error fetching organization: {e}")
-    except Exception as e:
-        logger.error(f"Unexpected error fetching organization: {e}")
-
-    return None
-
-
-def _validate_repo(settings: HFSettings) -> None:
-    """Validate repository ID format."""
-    if _is_offline():
-        return
-
-    try:
-        HfApi().repo_info(repo_id=settings.repo_id, repo_type="dataset", token=settings.token)
-    except HFValidationError as e:
-        raise ConfigurationError(f"Invalid repo ID '{settings.repo_id}': {e}") from e
-    except (ConnectionError, TimeoutError) as e:
-        logger.warning(f"Network error validating repo: {e}")
-    except Exception as e:
-        if "404" not in str(e):
-            logger.error(f"Unexpected error validating repo: {e}")
-            raise
-
-
-def _load_local(path: Path, subset: str | None) -> Dataset:
-    """Load dataset from local path."""
-    logger.info(f"Loading '{subset or 'default'}' from {path}")
-    dataset = load_from_disk(str(path))
-
-    if subset is None or not isinstance(dataset, DatasetDict):
-        return dataset
-
-    if subset in dataset:
-        return dataset[subset]
-
-    raise ConfigurationError(f"Subset '{subset}' not found in local dataset")
-
-
-def _load_hub(repo_id: str, subset: str | None, token: str | None) -> Dataset:
-    """Load dataset from HuggingFace Hub."""
-    logger.info(f"Loading '{subset or 'default'}' from Hub: {repo_id}")
-
-    try:
-        dataset = load_dataset(repo_id, name=subset, split="train", token=token)
-        if len(dataset) == 0:
-            raise ValueError(f"Dataset from Hub is empty (repo: {repo_id}, subset: {subset})")
-        return dataset
-    except ValueError as e:
-        if "BuilderConfig" in str(e) and "not found" in str(e):
-            raise ConfigurationError(f"Subset '{subset}' not found on Hub") from e
-        if "split" in str(e):
-            raise ConfigurationError("Split 'train' not found in dataset") from e
-        raise
-
-
-def _merge_datasets(existing: Dataset | DatasetDict, new: Dataset, subset: str | None) -> Dataset | DatasetDict:
-    """Merge new dataset with existing, creating fresh object."""
-    if subset is None:
-        return new
-
-    if not isinstance(existing, DatasetDict):
-        existing = DatasetDict({"default": existing})
-
-    merged = DatasetDict({k: v for k, v in existing.items() if k != subset})
-    merged[subset] = new
-    return merged
-
-
-def _safe_save(dataset: Dataset | DatasetDict, path: Path) -> None:
-    """Save dataset, handling overwrite issues."""
-    try:
-        dataset.save_to_disk(str(path))
-        logger.success(f"Saved to {path}")
-    except PermissionError as e:
-        if "can't overwrite itself" not in str(e):
-            raise
-
-        with tempfile.TemporaryDirectory() as tmp:
-            dataset.save_to_disk(tmp)
-            shutil.rmtree(path, ignore_errors=True)
-            shutil.copytree(tmp, path)
-        logger.success(f"Saved to {path} (via temp)")
-
-
-def custom_load_dataset(config: dict[str, Any], subset: str | None = None) -> Dataset:
-    """Load dataset subset from local path or Hub. Raises errors if data missing or invalid."""
-    settings = _extract_settings(config)
-
-    if settings.local_dir and settings.local_dir.exists():
-        return _load_local(settings.local_dir, subset)
-
-    if _is_offline():
-        raise RuntimeError("Offline mode enabled but no local dataset found")
-
-    _validate_repo(settings)
-    return _load_hub(settings.repo_id, subset, settings.token)
-
-
-def custom_save_dataset(
-    dataset: Dataset,
-    config: dict[str, Any],
-    subset: str | None = None,
-    *,
-    save_local: bool = True,
-    push_to_hub: bool = True,
-) -> None:
-    """Save dataset locally and/or push to Hub."""
-    settings = _extract_settings(config)
-
-    if _is_offline():
-        save_local = True
-        push_to_hub = False
-        logger.info("Offline mode - only saving locally")
-
-    if save_local and settings.local_dir:
-        logger.info(f"Saving to {settings.local_dir}")
-
-        existing = None
-        if settings.local_dir.exists():
-            try:
-                existing = load_from_disk(str(settings.local_dir))
-            except (ConnectionError, TimeoutError) as e:
-                logger.warning(f"Network error loading existing: {e}")
-            except Exception as e:
-                logger.error(f"Error loading existing dataset: {e}")
-                raise
-
-        merged = (
-            _merge_datasets(existing, dataset, subset)
-            if existing
-            else (DatasetDict({subset: dataset}) if subset else dataset)
-        )
-
-        settings.local_dir.parent.mkdir(parents=True, exist_ok=True)
-        _safe_save(merged, settings.local_dir)
-
-    if push_to_hub and not _is_offline():
-        if settings.concat_if_exist:
-            with suppress(Exception):
-                existing = _load_hub(settings.repo_id, subset, settings.token)
-                dataset = concatenate_datasets([existing, dataset])
-                logger.info("Concatenated with existing remote")
-
-        _validate_repo(settings)
-        logger.info(f"Pushing to Hub: {settings.repo_id}")
-        dataset.push_to_hub(
-            repo_id=settings.repo_id,
-            private=settings.private,
-            config_name=subset or "default",
-            token=settings.token,
-        )
-        logger.success(f"Pushed to Hub: {settings.repo_id}")
-
-
-def replace_dataset_columns(
-    dataset: Dataset, columns_data: dict[str, list], preserve_metadata: bool = False
-) -> Dataset:
-    """Replace columns by removing existing and adding new ones."""
-    to_remove = [col for col in columns_data if col in dataset.column_names]
-
-    if to_remove:
-        logger.info(f"Removing columns: {to_remove}")
-        dataset = dataset.remove_columns(to_remove)
-
-    for name, data in columns_data.items():
-        dataset = dataset.add_column(name, data)
-
-    return dataset
-
-
-def _create_cross_document_dataset(dataset: Dataset, stage_cfg: dict[str, object]) -> Dataset:
-    """Creates a cross-document Dataset by combining multi-hop chunks from different documents.
-
-    Args:
-        dataset: A HuggingFace Dataset where each row may contain a 'multihop_chunks' list.
-        stage_cfg: Stage-specific config containing 'max_combinations' and 'chunks_per_document'.
-
-<<<<<<< HEAD
-    return dataset
-
-
 def _generate_and_upload_dataset_card(
-    config: Dict[str, Any], 
+    config: dict[str, Any], 
     template_path: str | None = None
 ) -> None:
     """
@@ -485,13 +493,14 @@
     """
     logger.info("Starting dataset card upload process")
     
-    if _is_offline_mode():
+    if _is_offline():
         logger.warning("Offline mode enabled. Skipping dataset card upload.")
         return
     
     try:
         # Get dataset repo name
-        dataset_repo_name = _get_full_dataset_repo_name(config)
+        settings = _extract_settings(config)
+        dataset_repo_name = settings.repo_id
         logger.info(f"Uploading card for dataset: {dataset_repo_name}")
         
         # Load template
@@ -512,14 +521,14 @@
         logger.debug(f"Template loaded successfully, length: {len(template_str)} characters")
         
         # Get HF token
-        hf_config = config.get("hf_configuration", {})
-        token = hf_config.get("token") or os.getenv("HF_TOKEN", None)
+        token = settings.token
         
         # Extract dataset_info section from existing README if available
         config_data = extract_dataset_info(repo_id=dataset_repo_name, token=token)
         logger.info(f"Extracted dataset_info section, length: {len(config_data) if config_data else 0} characters")
         
         # Use explicitly configured pretty_name or generate one from the dataset name
+        hf_config = config.get("hf_configuration", {})
         if "pretty_name" in hf_config:
             pretty_name = hf_config["pretty_name"]
         else:
@@ -577,7 +586,7 @@
         logger.exception("Full traceback:")
 
 
-def upload_dataset_card(config: Dict[str, Any]) -> None:
+def upload_dataset_card(config: dict[str, Any]) -> None:
     """
     Public interface to generate and upload a dataset card to Hugging Face Hub.
     
@@ -598,7 +607,7 @@
             logger.info("Dataset card upload disabled in configuration. Skipping card upload.")
             return
             
-        if _is_offline_mode():
+        if _is_offline():
             logger.info("Offline mode enabled. Skipping dataset card upload.")
             return
             
@@ -606,62 +615,4 @@
         _generate_and_upload_dataset_card(config)
         
     except Exception as e:
-        logger.error(f"Error uploading dataset card: {e}")
-=======
-    Returns:
-        A new Dataset with cross-document combinations, preserving the same schema.
-    """
-    max_combinations = int(stage_cfg.get("max_combinations", 100))
-    chunks_per_document = int(stage_cfg.get("chunks_per_document", 1))
-
-    if "multihop_chunks" not in dataset.column_names:
-        logger.warning("Dataset is missing 'multihop_chunks'. Cross-document generation aborted.")
-        return Dataset.from_list([])
-
-    docs = []
-    for idx, row in enumerate(dataset):
-        multihop_chunks = row.get("multihop_chunks", [])
-        if isinstance(multihop_chunks, list) and multihop_chunks:
-            docs.append({
-                "document_id": row.get("document_id", f"doc_{idx}"),
-                "multihop_chunks": multihop_chunks,
-            })
-
-    if len(docs) < 2:
-        logger.warning(f"Found only {len(docs)} document(s) with 'multihop_chunks'. Need at least 2.")
-        return Dataset.from_list([])
-
-    rng = random.Random(42)
-    rng.shuffle(docs)
-
-    cross_rows = []
-    for doc1, doc2 in combinations(docs, 2):
-        samp1 = rng.sample(doc1["multihop_chunks"], min(len(doc1["multihop_chunks"]), chunks_per_document))
-        samp2 = rng.sample(doc2["multihop_chunks"], min(len(doc2["multihop_chunks"]), chunks_per_document))
-
-        for chunk1 in samp1:
-            for chunk2 in samp2:
-                if not all(k in chunk1 for k in ("chunk_ids", "chunks_text")):
-                    logger.warning(f"Skipping malformed chunk in doc {doc1['document_id']}: {chunk1}")
-                    continue
-                if not all(k in chunk2 for k in ("chunk_ids", "chunks_text")):
-                    logger.warning(f"Skipping malformed chunk in doc {doc2['document_id']}: {chunk2}")
-                    continue
-
-                combined = {
-                    "chunk_ids": chunk1["chunk_ids"] + chunk2["chunk_ids"],
-                    "chunks_text": chunk1["chunks_text"] + chunk2["chunks_text"],
-                }
-
-                cross_rows.append({
-                    "document_id": f"cross_{doc1['document_id']}_{doc2['document_id']}",
-                    "chunks": [],
-                    "multihop_chunks": [combined],
-                })
-
-                if len(cross_rows) >= max_combinations:
-                    logger.debug(f"Reached max_combinations: {max_combinations}")
-                    return Dataset.from_list(cross_rows)
-
-    return Dataset.from_list(cross_rows)
->>>>>>> ea584bb5
+        logger.error(f"Error uploading dataset card: {e}")