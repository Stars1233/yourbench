"""Pipeline orchestrator for Yourbench."""

import time
import importlib
from functools import cache

from loguru import logger

<<<<<<< HEAD
from yourbench.utils.configuration_engine import PipelineConfig, YourbenchConfig  # noqa: E402


# Lazy imports for heavy modules
_dataset_engine_loaded = False
_upload_dataset_card = None


def _lazy_load_dataset_engine():
    global _dataset_engine_loaded, _upload_dataset_card
    if not _dataset_engine_loaded:
        from yourbench.utils.dataset_engine import upload_dataset_card

        _upload_dataset_card = upload_dataset_card
        _dataset_engine_loaded = True
    return _upload_dataset_card


# Lazy imports for question generation
_qg_loaded = False
_run_multi_hop = None
_run_single_shot = None
_run_cross_document = None


def _lazy_load_question_generation():
    global _qg_loaded, _run_multi_hop, _run_single_shot, _run_cross_document
    if not _qg_loaded:
        from yourbench.pipeline.question_generation import run_multi_hop, run_single_shot, run_cross_document

        _run_multi_hop = run_multi_hop
        _run_single_shot = run_single_shot
        _run_cross_document = run_cross_document
        _qg_loaded = True
    return _run_multi_hop, _run_single_shot, _run_cross_document
=======

# Lazy imports for heavy modules
_dataset_engine_loaded = False
_config_engine_loaded = False
_question_gen_loaded = False
>>>>>>> 23dc4313


def _lazy_load_dataset_engine():
    global _dataset_engine_loaded, upload_dataset_card
    if not _dataset_engine_loaded:
        logger.debug("Loading dataset engine...")
        from yourbench.utils.dataset_engine import upload_dataset_card

<<<<<<< HEAD

def _get_stage_overrides():
    """Get stage overrides with lazy loading."""
    run_multi_hop, run_single_shot, run_cross_document = _lazy_load_question_generation()
    return {
        "single_shot_question_generation": run_single_shot,
        "multi_hop_question_generation": run_multi_hop,
        "cross_document_question_generation": run_cross_document,
    }


# For backward compatibility with tests
STAGE_OVERRIDES = _get_stage_overrides()
=======
        _dataset_engine_loaded = True
    return upload_dataset_card


def _lazy_load_config_engine():
    global _config_engine_loaded, PipelineConfig, YourbenchConfig
    if not _config_engine_loaded:
        logger.debug("Loading configuration engine...")
        from yourbench.utils.configuration_engine import PipelineConfig, YourbenchConfig

        _config_engine_loaded = True
    return PipelineConfig, YourbenchConfig


def _lazy_load_question_gen():
    global _question_gen_loaded, run_multi_hop, run_single_shot, run_cross_document
    if not _question_gen_loaded:
        logger.debug("Loading question generation modules...")
        from yourbench.pipeline.question_generation import run_multi_hop, run_single_shot, run_cross_document

        _question_gen_loaded = True
    return run_multi_hop, run_single_shot, run_cross_document


@cache
def get_stage_order():
    PipelineConfig, _ = _lazy_load_config_engine()
    return PipelineConfig.STAGE_ORDER


# For backward compatibility with tests
STAGE_OVERRIDES = {}


@cache
def get_stage_overrides():
    if not STAGE_OVERRIDES:
        run_multi_hop, run_single_shot, run_cross_document = _lazy_load_question_gen()
        STAGE_OVERRIDES.update({
            "single_shot_question_generation": run_single_shot,
            "multi_hop_question_generation": run_multi_hop,
            "cross_document_question_generation": run_cross_document,
        })
    return STAGE_OVERRIDES
>>>>>>> 23dc4313


@cache
def get_stage_function(stage: str):
<<<<<<< HEAD
    overrides = _get_stage_overrides()
    if func := overrides.get(stage):
=======
    stage_overrides = get_stage_overrides()
    if func := stage_overrides.get(stage):
>>>>>>> 23dc4313
        return func

    # Support older configs
    # TODO add warning here
    if stage == "lighteval":
        logger.warning(f"Found depricated name for {stage}. Please, update your config to use 'prepare_lighteval'")
        stage = "prepare_lighteval"
    module = importlib.import_module(f"yourbench.pipeline.{stage}")
    return module.run


def run_stage(stage: str, config) -> float:
    logger.info(f"Running {stage}")
    start = time.perf_counter()

    try:
        get_stage_function(stage)(config)
        return time.perf_counter() - start
    except Exception:
        logger.exception(f"Error in {stage}")
        raise


def run_pipeline(config_file_path: str, debug: bool = False, **kwargs) -> None:
    _, YourbenchConfig = _lazy_load_config_engine()
    config = YourbenchConfig.from_yaml(config_file_path)
    config.debug = debug
    pipeline = config.pipeline_config

    if not pipeline:
        logger.warning("No pipeline stages configured")
        return

    stage_order = get_stage_order()
    for stage in stage_order:
        try:
            stage_config = pipeline.get_stage_config(stage)
        except ValueError:
            logger.warning(f"Stage '{stage}' not configured in pipeline")
            continue

        if not stage_config.run:
            logger.info(f"Skipping {stage} (disabled)")
            continue

        elapsed = run_stage(stage, config)
        logger.success(f"Completed {stage} in {elapsed:.3f}s")

    try:
<<<<<<< HEAD
        upload_func = _lazy_load_dataset_engine()
        upload_func(config)
=======
        upload_dataset_card = _lazy_load_dataset_engine()
        upload_dataset_card(config)
>>>>>>> 23dc4313
    except Exception as e:
        logger.warning(f"Failed to upload dataset card: {e}")<|MERGE_RESOLUTION|>--- conflicted
+++ resolved
@@ -6,18 +6,22 @@
 
 from loguru import logger
 
-<<<<<<< HEAD
-from yourbench.utils.configuration_engine import PipelineConfig, YourbenchConfig  # noqa: E402
-
-
 # Lazy imports for heavy modules
 _dataset_engine_loaded = False
+_config_engine_loaded = False
+_question_gen_loaded = False
 _upload_dataset_card = None
+_PipelineConfig = None
+_YourbenchConfig = None
+_run_multi_hop = None
+_run_single_shot = None
+_run_cross_document = None
 
 
 def _lazy_load_dataset_engine():
     global _dataset_engine_loaded, _upload_dataset_card
     if not _dataset_engine_loaded:
+        logger.debug("Loading dataset engine...")
         from yourbench.utils.dataset_engine import upload_dataset_card
 
         _upload_dataset_card = upload_dataset_card
@@ -25,75 +29,29 @@
     return _upload_dataset_card
 
 
-# Lazy imports for question generation
-_qg_loaded = False
-_run_multi_hop = None
-_run_single_shot = None
-_run_cross_document = None
+def _lazy_load_config_engine():
+    global _config_engine_loaded, _PipelineConfig, _YourbenchConfig
+    if not _config_engine_loaded:
+        logger.debug("Loading configuration engine...")
+        from yourbench.utils.configuration_engine import PipelineConfig, YourbenchConfig
+
+        _PipelineConfig = PipelineConfig
+        _YourbenchConfig = YourbenchConfig
+        _config_engine_loaded = True
+    return _PipelineConfig, _YourbenchConfig
 
 
-def _lazy_load_question_generation():
-    global _qg_loaded, _run_multi_hop, _run_single_shot, _run_cross_document
-    if not _qg_loaded:
+def _lazy_load_question_gen():
+    global _question_gen_loaded, _run_multi_hop, _run_single_shot, _run_cross_document
+    if not _question_gen_loaded:
+        logger.debug("Loading question generation modules...")
         from yourbench.pipeline.question_generation import run_multi_hop, run_single_shot, run_cross_document
 
         _run_multi_hop = run_multi_hop
         _run_single_shot = run_single_shot
         _run_cross_document = run_cross_document
-        _qg_loaded = True
+        _question_gen_loaded = True
     return _run_multi_hop, _run_single_shot, _run_cross_document
-=======
-
-# Lazy imports for heavy modules
-_dataset_engine_loaded = False
-_config_engine_loaded = False
-_question_gen_loaded = False
->>>>>>> 23dc4313
-
-
-def _lazy_load_dataset_engine():
-    global _dataset_engine_loaded, upload_dataset_card
-    if not _dataset_engine_loaded:
-        logger.debug("Loading dataset engine...")
-        from yourbench.utils.dataset_engine import upload_dataset_card
-
-<<<<<<< HEAD
-
-def _get_stage_overrides():
-    """Get stage overrides with lazy loading."""
-    run_multi_hop, run_single_shot, run_cross_document = _lazy_load_question_generation()
-    return {
-        "single_shot_question_generation": run_single_shot,
-        "multi_hop_question_generation": run_multi_hop,
-        "cross_document_question_generation": run_cross_document,
-    }
-
-
-# For backward compatibility with tests
-STAGE_OVERRIDES = _get_stage_overrides()
-=======
-        _dataset_engine_loaded = True
-    return upload_dataset_card
-
-
-def _lazy_load_config_engine():
-    global _config_engine_loaded, PipelineConfig, YourbenchConfig
-    if not _config_engine_loaded:
-        logger.debug("Loading configuration engine...")
-        from yourbench.utils.configuration_engine import PipelineConfig, YourbenchConfig
-
-        _config_engine_loaded = True
-    return PipelineConfig, YourbenchConfig
-
-
-def _lazy_load_question_gen():
-    global _question_gen_loaded, run_multi_hop, run_single_shot, run_cross_document
-    if not _question_gen_loaded:
-        logger.debug("Loading question generation modules...")
-        from yourbench.pipeline.question_generation import run_multi_hop, run_single_shot, run_cross_document
-
-        _question_gen_loaded = True
-    return run_multi_hop, run_single_shot, run_cross_document
 
 
 @cache
@@ -116,18 +74,12 @@
             "cross_document_question_generation": run_cross_document,
         })
     return STAGE_OVERRIDES
->>>>>>> 23dc4313
 
 
 @cache
 def get_stage_function(stage: str):
-<<<<<<< HEAD
-    overrides = _get_stage_overrides()
-    if func := overrides.get(stage):
-=======
     stage_overrides = get_stage_overrides()
     if func := stage_overrides.get(stage):
->>>>>>> 23dc4313
         return func
 
     # Support older configs
@@ -177,12 +129,7 @@
         logger.success(f"Completed {stage} in {elapsed:.3f}s")
 
     try:
-<<<<<<< HEAD
-        upload_func = _lazy_load_dataset_engine()
-        upload_func(config)
-=======
         upload_dataset_card = _lazy_load_dataset_engine()
         upload_dataset_card(config)
->>>>>>> 23dc4313
     except Exception as e:
         logger.warning(f"Failed to upload dataset card: {e}")