--- conflicted
+++ resolved
@@ -7,10 +7,7 @@
 from rich.table import Table
 from rich.console import Console
 
-<<<<<<< HEAD
 from datasets import exceptions as ds_exceptions
-=======
->>>>>>> 37b3e6f4
 from yourbench.utils.dataset_engine import ConfigurationError, custom_load_dataset
 from yourbench.utils.loading_engine import load_config
 
@@ -132,13 +129,8 @@
     except FileNotFoundError:
         logger.error(f"Configuration file not found at '{config_path}'. Aborting.")
         return
-<<<<<<< HEAD
-    except yaml.YAMLError as e:
-        logger.error(f"Error parsing YAML from '{config_path}': {e}")
-=======
     except (yaml.YAMLError, PermissionError) as e:
         logger.error(f"Failed to load config from '{config_path}': {e}")
->>>>>>> 37b3e6f4
         return
 
     loader = QuestionLoader(config, sample_size)
@@ -148,20 +140,13 @@
     try:
         single_shot_questions = loader.load_questions("single_shot_questions")
         display.display_questions(single_shot_questions, "Single-Shot Questions (Detailed)", "bold magenta")
-<<<<<<< HEAD
     except (ConfigurationError, ValueError, ds_exceptions.DatasetNotFoundError, KeyError) as e:
         logger.error(f"Failed to load single-shot questions: {e}")
-=======
-    except (ConfigurationError, KeyError, ValueError) as e:
-        logger.error(f"Failed to load single-shot questions: {e}")
-        display.display_questions([], "Single-Shot Questions (Detailed)", "bold magenta")
->>>>>>> 37b3e6f4
 
     # Display multi-hop questions
     try:
         multi_hop_questions = loader.load_questions("multi_hop_questions")
         display.display_questions(multi_hop_questions, "Multi-Hop Questions (Detailed)", "bold green")
-<<<<<<< HEAD
     except (ConfigurationError, ValueError, ds_exceptions.DatasetNotFoundError, KeyError) as e:
         logger.error(f"Failed to load multi-hop questions: {e}")
 
@@ -176,9 +161,4 @@
         rewritten_questions = loader.load_questions("multi_hop_questions_rewritten")
         display.display_questions(rewritten_questions, "Rewritten Questions (Detailed)", "bold yellow")
     except (ConfigurationError, ValueError, ds_exceptions.DatasetNotFoundError, KeyError) as e:
-        logger.error(f"Failed to load rewritten questions: {e}")
-=======
-    except (ConfigurationError, KeyError, ValueError) as e:
-        logger.error(f"Failed to load multi-hop questions: {e}")
-        display.display_questions([], "Multi-Hop Questions (Detailed)", "bold green")
->>>>>>> 37b3e6f4
+        logger.error(f"Failed to load rewritten questions: {e}")