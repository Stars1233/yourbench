--- conflicted
+++ resolved
@@ -19,7 +19,8 @@
 from yourbench.pipeline.handler import run_pipeline
 
 
-<<<<<<< HEAD
+load_dotenv()
+
 # Configuration constants
 DEFAULT_CONCURRENT_REQUESTS_HF = 16
 DEFAULT_CONCURRENT_REQUESTS_API = 8
@@ -29,9 +30,6 @@
 DEFAULT_H_MIN = 2
 DEFAULT_H_MAX = 5
 DEFAULT_MULTIHOP_FACTOR = 2
-=======
-load_dotenv()
->>>>>>> b4883f8d
 
 app = typer.Typer(
     name="yourbench",
