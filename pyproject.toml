[project]
name = "yourbench"
version = "0.3.1"
authors = [
    { name = "Sumuk Shashidhar", email = "sumuks2@illinois.edu" },
    { name = "Alina Lozovskaia", email = "alina.lozovskaia@huggingface.co" },
    { name = "Clémentine Fourrier", email = "clementine@huggingface.co" },
    { name = "Nathan Habib", email = "nathan.habib@huggingface.co" },
]
description = "Dynamic Evaluation Set Generation with Large Language Models"
readme = "README.md"
requires-python = ">=3.12, <3.13"
dependencies = [
    "asyncio>=3.4.3",
    "click>=8.1.7",
    "datasets>=3.3.0",
<<<<<<< HEAD
    "fitz>=0.0.1.dev2",
    "gradio>=5.35.0",
    "hf-transfer>=0.1.9",
    "huggingface-hub[inference,hf_xet]>=0.33.4",
=======
    "hf-transfer>=0.1.9",
    "huggingface-hub[inference,hf_xet]>=0.30.2",
    "jinja2>=3.1.6",
>>>>>>> 41c71e35
    "loguru>=0.7.3",
    "markitdown[all]>=0.0.2",
    "pillow>=11.2.1",
    "pymupdf>=1.26.1",
    "python-dotenv>=1.0.1",
    "rich>=13.7.0",
    "ruff>=0.11.1",
    "thefuzz>=0.22.1",
    "tiktoken>=0.9.0",
    "tqdm>=4.67.1",
    "trafilatura>=2.0.0",
    "typer>=0.15.2",
]

[project.scripts]
yourbench = "yourbench.main:main"

[project.optional-dependencies]
gui = ["gradio"]

[build-system]
requires = ["setuptools>=61.0"]
build-backend = "setuptools.build_meta"

[tool.setuptools.packages.find]
include = ["yourbench*"]

[tool.ruff]
line-length = 119
exclude = ["**/*.ipynb"]

lint.ignore = ["E501", "C901", "F841"]
lint.select = ["C", "E", "F", "I", "W"]
lint.fixable = ["A", "B", "C", "D", "E", "F", "I", "W"]
preview = true

[tool.ruff.lint.isort]
length-sort = true
lines-after-imports = 2
no-lines-before = ["standard-library", "local-folder"]
known-local-folder = ["yourbench"]
known-first-party = ["datasets", "huggingface_hub", "transformers", "torch"]
split-on-trailing-comma = true

[tool.ruff.format]
quote-style = "double"
indent-style = "space"
skip-magic-trailing-comma = false
line-ending = "auto"

[dependency-groups]
dev = [
    "pytest>=8.4.1",
]<|MERGE_RESOLUTION|>--- conflicted
+++ resolved
@@ -14,16 +14,11 @@
     "asyncio>=3.4.3",
     "click>=8.1.7",
     "datasets>=3.3.0",
-<<<<<<< HEAD
     "fitz>=0.0.1.dev2",
     "gradio>=5.35.0",
     "hf-transfer>=0.1.9",
     "huggingface-hub[inference,hf_xet]>=0.33.4",
-=======
-    "hf-transfer>=0.1.9",
-    "huggingface-hub[inference,hf_xet]>=0.30.2",
     "jinja2>=3.1.6",
->>>>>>> 41c71e35
     "loguru>=0.7.3",
     "markitdown[all]>=0.0.2",
     "pillow>=11.2.1",
